# MD_NODES

![Synth Approved](https://img.shields.io/badge/VIBES-CHAOTIC_NEUTRAL-ff00ff?style=flat-square&logo=md&logoColor=white)
<<<<<<< HEAD
![Node Count](https://img.shields.io/badge/NODES-28_MODULES-cyan?style=flat-square)
=======
![Node Count](https://img.shields.io/badge/NODES-15+_MODULES-cyan?style=flat-square)
>>>>>>> 29941161
![L33T MODE](https://img.shields.io/badge/L33T-MODE_ENABLED-red?style=flat-square&logo=hackaday)
![ComfyUI](https://img.shields.io/badge/ComfyUI-Custom_Nodes-orange?style=flat-square)

```text
┏━━━━━━━━━━━━━━━━━━━━━━━━━━━━━━━━━━━━━━━━━━━━━━━━━━━━━━━━━━━━━━━━━━━━━━━┓
┃                                                                       ┃
┃  ███╗   ███╗██████╗      ███╗   ██╗ ██████╗ ██████╗ ███████╗███████╗  ┃
<<<<<<< HEAD
┃  ████╗ ████║██╔══██╗      ████╗  ██║██╔═══██╗██╔══██╗██╔════╝██╔════╝  ┃
┃  ██╔████╔██║██║  ██║      ██╔██╗ ██║██║   ██║██║  ██║█████╗  ███████╗  ┃
┃  ██║╚██╔╝██║██║  ██║      ██║╚██╗██║██║   ██║██║  ██║██╔══╝  ╚════██║  ┃
┃  ██║ ╚═╝ ██║██████╔╝      ██║ ╚████║╚██████╔╝██████╔╝███████╗███████║  ┃
┃  ╚═╝     ╚═╝╚═════╝       ╚═╝  ╚═══╝ ╚═════╝ ╚═════╝ ╚══════╝╚══════╝  ┃
┃                                                                       ┃
┃         🎛️ ComfyUI Custom Node Central - v0.69.420-BETA 🎛️         ┃
=======
┃  ████╗ ████║██╔══██╗     ████╗  ██║██╔═══██╗██╔══██╗██╔════╝██╔════╝  ┃
┃  ██╔████╔██║██║  ██║     ██╔██╗ ██║██║   ██║██║  ██║█████╗  ███████╗  ┃
┃  ██║╚██╔╝██║██║  ██║     ██║╚██╗██║██║   ██║██║  ██║██╔══╝  ╚════██║  ┃
┃  ██║ ╚═╝ ██║██████╔╝     ██║ ╚████║╚██████╔╝██████╔╝███████╗███████║  ┃
┃  ╚═╝     ╚═╝╚═════╝      ╚═╝  ╚═══╝ ╚═════╝ ╚═════╝ ╚══════╝╚══════╝  ┃
┃                                                                       ┃
┃         🎛️ ComfyUI Custom Node Central - v0.69.420-BETA 🎛️           ┃
>>>>>>> 29941161
┃      "Latent Space Debauchery & Digital Sorcery Since 56k Days"       ┃
┃                                                                       ┃
┗━━━━━━━━━━━━━━━━━━━━━━━━━━━━━━━━━━━━━━━━━━━━━━━━━━━━━━━━━━━━━━━━━━━━━━━┛
```

## 📟 Welcome to MD_NODES

**Strap in, traveler.** This isn't just another GitHub repo—it's a wormhole into raw, modular creativity with ComfyUI at its freaky finest.

Brought to you by a confederation of node-smiths, mod wizards, and digital dropouts, this is where unhinged meets unfiltered. Whether you're forging dreamscapes from the void or just want to vibe with your VAE, this is your personal BBS of brilliance.

Packaged with ASCII-flavored love, open-source chaos, and a healthy disregard for conventional sanity.

<<<<<<< HEAD
> *"Why do it the easy way when you can do it the aesthetic way?"*
=======
> *"Why do it the easy way when you can do it the aesthetic way?"*  
>>>>>>> 29941161
> — probably MDMAchine

---

## 🔥 Node Collection

<<<<<<< HEAD
### 🎵 Audio Processing & Scheduling

#### `HYBRID_SIGMA_SCHEDULER`
**Your vibe, your noise.** 10+ modes (Karras, Poly, AYS, etc.) for precision noise scheduling. Auto-detects model sigmas, supports slicing, visualization, and comparison. Your sigma sommelier.
=======
### 🎵 Audio & Scheduling

#### `HYBRID_SIGMA_SCHEDULER`
**Your vibe, your noise.** Get Karras Fury (for when subtlety is dead) or Linear Chill (for flat, vibe-checked diffusion). Instantly generates noise levels like a bootleg synth wave generator trapped in a tensor. Built on rage, love, and nostalgia.
>>>>>>> 29941161

📖 **[Read the Manual](https://github.com/MDMAchine/ComfyUI_MD_Nodes/blob/main/manuals/Master%20Technical%20Manual_%20Hybrid%20Sigma%20Scheduler.md)**

#### `MASTERING_CHAIN_NODE`
<<<<<<< HEAD
**Make your audio thicc.** Pro-grade mastering: true stereo multiband compression, surgical EQ, transparent limiting. Optimized for LUFS-normalized input. Slaps waveforms with attitude.

📖 **[Read the Manual](https://github.com/MDMAchine/ComfyUI_MD_Nodes/blob/main/manuals/Master%20Technical%20Manual_%20Custom%20Audio%20Mastering%20Chain.md)**

#### `NOISEDECAY_SCHEDULER` (Advanced)
**Controlled fade into darkness.** Generate custom decay curves (polynomial, sigmoidal, gaussian, etc.) with start/end values, inversion, and smoothing. Modulate noise like a sad synth player.
=======
**Make your audio thicc.** Think mastering, but with attitude. Slaps your waveform until it begs for release. Now with less clipping and more cowbell.

📖 **[Read the Manual](https://github.com/MDMAchine/ComfyUI_MD_Nodes/blob/main/manuals/Master%20Technical%20Manual_%20Custom%20Audio%20Mastering%20Chain.md)**

#### `PINGPONG_SAMPLER_CUSTOM`
**Symphonic frequencies & lyrical chaos.** Imagine your noise bouncing like a rave ball in a VHS tape. Originally coded in a fever dream, fixed with duct tape and dark energy.

📖 **[Read the Manual (v0.9.9-p2 FBG)](https://github.com/MDMAchine/ComfyUI_MD_Nodes/blob/main/manuals/Master%20Technical%20Manual_%20PingPong%20Sampler%20(Custom%20v0.9.9-p2%20FBG).md)**  
📖 **[Read the Manual (Lite+ v0.8.20)](https://github.com/MDMAchine/ComfyUI_MD_Nodes/blob/main/manuals/Master%20Technical%20Manual_%20PingPong%20Sampler%20(Lite+%20V0.8.20).md)**

#### `NOISEDECAY_SCHEDULER`
**Controlled fade into darkness.** Apply custom decay curves to your sigma schedule. Modulate noise like a sad synth player modulates a filter envelope. Comes with built-in cinematic moodiness.
>>>>>>> 29941161

📖 **[Read the Manual](https://github.com/MDMAchine/ComfyUI_MD_Nodes/blob/main/manuals/Master%20Technical%20Manual_%20Advanced%20Noise%20Decay%20Scheduler.md)**

#### `APG_GUIDER_FORKED`
<<<<<<< HEAD
**Low-key guiding, high-key results.** Enhanced fork for adaptive projected gradient guidance. Schedule APG scale, CFG, and momentum via YAML based on sigma. Surgical latent steering.

📖 **[Read the Manual](https://github.com/MDMAchine/ComfyUI_MD_Nodes/blob/main/manuals/Master%20Technical%20Manual_%20APG%20Guider%20(Forked).md)**

#### `ADVANCED_AUDIO_PREVIEW_AND_SAVE` (AAPS)
**Hear it before you overthink it.** Comprehensive audio export: MP3/FLAC/OPUS, advanced normalization (Peak/RMS/LUFS), effects (fades, limiting), waveform/spectrogram preview, and robust metadata embedding.

📖 **[Read the Manual](https://github.com/MDMAchine/ComfyUI_MD_Nodes/blob/main/manuals/Master%20Technical%20Manual_%20Advanced%20Audio%20Preview%20&%20Save%20(AAPS).md)**

#### `AUDIO_AUTO_EQ`
**One-click audio shaping.** Analyzes audio spectrum (librosa) and applies multi-band EQ (pedalboard) based on 18+ target profiles (Vocal Clarity, De-esser, Podcast, Music Master, ASMR, etc.).

📖 `[Manual Coming Soon]`

#### `AUDIO_AUTO_MASTER_PRO`
**Iterative mastering magic.** Automatically analyzes and processes audio using filters, iterative EQ, de-essing, 3-band compression, stereo widening, and limiting to hit target LUFS and spectral profile.

📖 `[Manual Coming Soon]`

---

### ⚡ ACE T5 Audio Suite

#### `ACE_T5_CONDITIONING`
**The main event.** Intelligently blends T5 & CLIP embeddings. Creates high-quality audio conditioning with separate controls for genre, vocal style, and lyrical content. Supports dual CLIP & LoRAs (when used with native loader). Use this for your positive prompt!

#### `ACE_T5_MODEL_LOADER`
**The key to the kingdom.** Custom loader for ACE T5 models (`umt5_with_tokenizer.safetensors`) enabling specialized tokenizers for the highest quality conditioning. *Note: Does NOT support LoRAs.*

🔗 **[Get the Model](https://huggingface.co/ACE-Step/ACE-Step-v1-3.5B/blob/main/umt5-base/model.safetensors)**

#### `ACE_T5_ANALYZER`
**The debugger.** Inspect conditioning tensors (shape, stats, lyric tokens) to troubleshoot distortion or verify encoding. Essential for sanity checks.

---

### 🕹️ Samplers

#### `PINGPONG_SAMPLER` (Lite+ & FBG Variants)
**Symphonic frequencies & lyrical chaos.** Ancestral sampler optimized for Ace-Step. Features noise behavior presets, strength/coherence control, advanced blend modes, NaN recovery. FBG variant adds dynamic Feedback Guidance.

📖 **[Read the Manual (v0.9.9-p4 FBG)](https://github.com/MDMAchine/ComfyUI_MD_Nodes/blob/main/manuals/Master%20Technical%20Manual_%20PingPong%20Sampler%20(Custom%20v0.9.9-p4%20FBG).md)**
📖 **[Read the Manual (Lite+ v0.8.21)](https://github.com/MDMAchine/ComfyUI_MD_Nodes/blob/main/manuals/Master%20Technical%20Manual_%20PingPong%20Sampler%20(Lite+%20V0.8.21).md)**

---

### 🛠️ Workflow & Utilities

#### `SCENE_GENIUS_AUTOCREATOR`
**Prompter's divine sidekick.** Uses local LLMs (Ollama/LM Studio) to auto-generate genres, lyrics, duration, and tuned YAML configs for APG/Sampler/NoiseDecay based on a core concept. Automate your creative process.

📖 **[Read the Manual](https://github.com/MDMAchine/ComfyUI_MD_Nodes/blob/main/manuals/Master%20Technical%20Manual_%20Scene%20Genius%20Autocreator.md)**

#### `ADVANCED_TEXT_INPUT` & `TEXT_FILE_LOADER`
**Wildcard magic & external text.** Use `{option1|option2}` syntax with seed control for reproducible dynamic text. Load large prompts or configs directly from `.txt` files.

#### `SMART_FILENAME_BUILDER` Suite
**Dynamic filename toolkit.** Includes `SmartFilenameBuilder` (presets, toggles), `FilenameTokenReplacer` (simple `{token}` substitution), and `FilenameCounterNode` (persistent `#0001` counters). Organize your chaos.

📖 `[Manual Coming Soon]`

#### `MD_ENHANCED_SEED_SAVER`
**Professional seed management.** Save, load, search, manage seeds with subdirs, favorites, stats, backup, export/import. Features dynamic action & static pass-through modes for workflow stability.

📖 **[Read the Manual](https://github.com/MDMAchine/ComfyUI_MD_Nodes/blob/main/manuals/Master%20Technical%20Manual_%20MD%20Seed%20Saver.md)**

#### `LLM_VRAM_MANAGER`
**VRAM peace talks.** Unloads models from Ollama (API) or force-stops LM Studio (process kill) to prevent VRAM conflicts between ComfyUI and local LLMs directly from your workflow.

📖 `[Manual Coming Soon]`

#### `GPU_TEMPERATURE_PROTECTION` (Enhanced)
**Keep your cool.** Monitors GPU temp/VRAM via `nvidia-smi` and pauses the queue if thresholds are exceeded. Multi-GPU support, logging, adaptive cooling profiles. Prevents meltdowns.

📖 `[Manual Coming Soon]`

---

### 🗂️ Organization & Workflow Management

#### `AUTO_LAYOUT_OPTIMIZER`
**Untangle your spaghetti.** Automatically analyzes and reorganizes ComfyUI workflows using force-directed graphs. Detects node clusters, optimizes spacing, and prevents overlaps. Makes your workflow readable again.

📖 `[Manual Coming Soon]`

#### `ENHANCED_ANNOTATION_NODE`
**Notes with style.** Add styled annotations to your workflow with customizable colors, fonts, borders, and opacity. Markdown support for documentation. Make your workflow self-documenting.

📖 `[Manual Coming Soon]`

#### `SMART_COLOR_PALETTE_MANAGER`
**Color-code your chaos.** Manage and apply color schemes across workflow nodes. Create, save, and load palettes. Quickly identify node types by color. Visual organization at its finest.

📖 `[Manual Coming Soon]`

#### `UNIVERSAL_ROUTING_HUB`
**The traffic controller.** Advanced signal routing with multiple inputs/outputs, conditional routing, and signal transformation. Route any data type anywhere. Your workflow's nervous system.

📖 `[Manual Coming Soon]`

#### `WORKFLOW_SECTION_ORGANIZER`
**Divide and conquer.** Group related nodes into labeled sections with visual boundaries. Collapse/expand sections, apply section-wide settings. Perfect for complex multi-stage workflows.

📖 `[Manual Coming Soon]`

---

### 🎨 Visual Tools

#### `ACE_LATENT_VISUALIZER`
**Decode the noise gospel.** 9 modes (waveform, spectrum, heatmap, histogram, phase, difference, etc.) to visualize latent tensors. Includes batch/channel selection, peak detection, stats overlay. See what the AI sees.

📖 **[Read the Manual](https://github.com/MDMAchine/ComfyUI_MD_Nodes/blob/main/manuals/Master%20Technical%20Manual_%20ACE%20Latent%20Visualizer.md)**

#### `ADVANCED_MEDIA_SAVE` (AMS)
**Your one-stop media vault.** Saves images (PNG/JPEG/WEBP), batches, and videos (GIF/MP4/WEBM). Features metadata privacy filter, quality/framerate control, and robust timestamp-based naming to prevent overwrites.

📖 **[Read the Manual](https://github.com/MDMAchine/ComfyUI_MD_Nodes/blob/main/manuals/Master%20Technical%20Manual_%20Advanced%20Media%20Save%20(AMS).md)**

---

=======
**Low-key guiding, high-key results.** Forked and retooled for subtle prompt reinforcement that nudges rather than steamrolls. Now with a Chaos/Order slider.

📖 **[Read the Manual](https://github.com/MDMAchine/ComfyUI_MD_Nodes/blob/main/manuals/Master%20Technical%20Manual_%20APG%20Guider%20(Forked).md)**

#### `ADVANCED_AUDIO_PREVIEW_AND_SAVE`
**Hear it before you overthink it.** Preview audio waveforms inside the workflow before exporting. Includes safe saving, better waveform drawing, and normalized output. Finally, listen without guessing.

📖 **[Read the Manual](https://github.com/MDMAchine/ComfyUI_MD_Nodes/blob/main/manuals/Master%20Technical%20Manual_%20Advanced%20Audio%20Preview%20&%20Save%20(AAPS).md)**

---

### ⚡ ACE T5 Audio Suite

#### `ACE_T5_CONDITIONING`
**The main event.** Creates high-quality audio conditioning with separate controls for genre, vocal style, and lyrical content. Use this for your positive prompt!

#### `ACE_T5_MODEL_LOADER`
**The key to the kingdom.** Custom loader for ACE T5 models that enables the highest quality conditioning. Customized for use with "comfy" oriented UMT5 models.

🔗 **[Get the Model](https://huggingface.co/ACE-Step/ACE-Step-v1-3.5B/blob/main/umt5-base/model.safetensors)**

#### `ACE_T5_ANALYZER`
**The debugger.** Inspect conditioning tensors to troubleshoot distortion or verify lyrics are properly encoded.

---

### 🔮 Prompting & Utilities

#### `SCENE_GENIUS_AUTOCREATOR`
**Prompter's divine sidekick.** Feed it vibes, and it returns raw latent prophecy. Prompting was never supposed to be this dangerous. You're welcome.

📖 **[Read the Manual](https://github.com/MDMAchine/ComfyUI_MD_Nodes/blob/main/manuals/Master%20Technical%20Manual_%20Scene%20Genius%20Autocreator.md)**

#### `ADVANCED_TEXT_INPUT`
**Wildcard magic for your prompts.** Use `{option1|option2}` syntax with seed control for reproducible, dynamic text generation.

#### `TEXT_FILE_LOADER`
**External text integration.** Pulls text from external files directly into your workflow. Perfect for managing large prompt libraries or configs.

#### `UNIVERSAL_GUARDIAN`
**Your workflow's digital bodyguard.** Monitors, sanitizes, and validates inputs to prevent chaos and ensure stability. Never generate without protection.

📖 **[Read the Manual](https://github.com/MDMAchine/ComfyUI_MD_Nodes/blob/main/manuals/Master%20Technical%20Manual_%20Universal%20Guardian.md)**

---

### 🎨 Visual & Workflow Tools

#### `ACE_LATENT_VISUALIZER`
**Decode the noise gospel.** Waveform. Spectrum. RGB channel hell. Perfect for those who need to know what the AI sees behind the curtain. Because latent space is beautiful and terrifying.

📖 **[Read the Manual](https://github.com/MDMAchine/ComfyUI_MD_Nodes/blob/main/manuals/Master%20Technical%20Manual_%20ACE%20Latent%20Visualizer.md)**

#### `ADVANCED_MEDIA_SAVE`
**Your one-stop media vault.** The ultimate save node. Handles images, batches, GIFs, and videos with metadata control and guaranteed unique filenames.

📖 **[Read the Manual](https://github.com/MDMAchine/ComfyUI_MD_Nodes/blob/main/manuals/Master%20Technical%20Manual_%20Advanced%20Media%20Save%20(AMS).md)**

#### `MD_ENHANCED_SEED_SAVER`
**Professional seed management.** Save, load, search, and manage your seeds. Features dynamic action and static pass-through modes for ultimate workflow stability.

📖 **[Read the Manual](https://github.com/MDMAchine/ComfyUI_MD_Nodes/blob/main/manuals/Master%20Technical%20Manual_%20MD%20Seed%20Saver.md)**

---

>>>>>>> 29941161
## 🧰 Installation

```bash
cd path/to/ComfyUI/custom_nodes
git clone https://github.com/MDMAchine/ComfyUI_MD_Nodes.git
```

<<<<<<< HEAD
Or search for **MD_Nodes** in the ComfyUI Manager!

**Don't forget to restart ComfyUI.** Even gods need to reboot.

---

## 📛 Warnings from the Digital Frontier

- **Adult humor & digital irony** throughout. If offended, please Ctrl+Alt+Del your expectations.
- **Side effects may include:**
  - Late-night node tweaking
  - Caffeine-fueled revelations
  - Obsessive tensor visualizations
  - Latent hallucinations (the good kind)
- We're not liable for friendships lost over signal chains.

---

## 💾 Credits

These legends walked so you could sample:

| Handle            | Role                            |
|-------------------|---------------------------------|
| **MDMAchine** | Core concept, main chaos wizard |
| **blepping** | Original PingPong/APG mind      |
| **c0ffymachyne** | Signal alchemist / audio IO     |
| **devstral** | Local l33t, fix-ologist         |
| **Gemini (Google)** | Kernel rewriter, patch priest   |
| **Claude (Anthropic)** | Refactor architect, stability   |
| **qwen3** | Completionist with RGB soul     |
| **w-e-w** | OG GPU Temp Protect Concept     |
| **meap158** | Comfy GPU Temp Protect Adapt. |
=======
Or search for MD_Nodes in Manager!

**Don't forget to restart ComfyUI.** Even gods need to reboot.

---

## 📛 Warnings from the Digital Frontier

- **Adult humor & digital irony** throughout. If offended, please Ctrl+Alt+Del your expectations.
- **Side effects may include:**
  - Late-night node tweaking
  - Caffeine-fueled revelations
  - Obsessive tensor visualizations
  - Latent hallucinations (the good kind)
- We're not liable for friendships lost over signal chains.

---

## 💾 Credits

These legends walked so you could sample:

| Handle | Role |
|--------|------|
| **MDMAchine** | Core concept, main chaos wizard |
| **blepping** | Original mind behind PingPongSampler |
| **c0ffymachyne** | Signal alchemist / audio IO |
| **devstral** | Local l33t, fix-ologist |
| **Gemini (Google)** | Kernel rewriter, patch priest |
| **qwen3** | Completionist with RGB soul |
>>>>>>> 29941161

---

## 📜 License

<<<<<<< HEAD
Primarily **Apache 2.0**, but check individual node headers. Some are **Public Domain** or **MIT**. Open source chaos reigns.
=======
Open source chaos.
>>>>>>> 29941161

---

```text
<<<<<<< HEAD
                       .-----.
                      /       \
                     |  RAVE   |
                     |_________|
                    /  _     _  \
                   |  | |   | |  |
                   |  |_|___|_|  |
                   |  /       \  |
                   |_|_________|_|
                       \_______/
                        \_____/
                         \___/
                          `-'

           LOGGING OFF FROM MD_NODES 🛰️
     STAY SYNTHETIC, STAY STRANGE, STAY COMFYUI 💽
```

---

**⭐ Star this repo if it tickles your neurons**
**🐛 Report issues if reality breaks**
=======
                                 .-----.
                                /       \
                               |  RAVE   |
                               |_________|
                              /  _     _  \
                             |  | |   | |  |
                             |  |_|___|_|  |
                             |  /       \  |
                             |_|_________|_|
                               \_______/
                                \_____/
                                 \___/
                                  `-'

                     LOGGING OFF FROM MD_NODES 🛰️
              STAY SYNTHETIC, STAY STRANGE, STAY COMFYUI 💽
```

---

**⭐ Star this repo if it tickles your neurons**  
**🐛 Report issues if reality breaks**  
>>>>>>> 29941161
**🔀 PRs welcome from fellow digital shamans**<|MERGE_RESOLUTION|>--- conflicted
+++ resolved
@@ -1,420 +1,40 @@
-# MD_NODES
+# README Update Summary
 
-![Synth Approved](https://img.shields.io/badge/VIBES-CHAOTIC_NEUTRAL-ff00ff?style=flat-square&logo=md&logoColor=white)
-<<<<<<< HEAD
-![Node Count](https://img.shields.io/badge/NODES-28_MODULES-cyan?style=flat-square)
-=======
-![Node Count](https://img.shields.io/badge/NODES-15+_MODULES-cyan?style=flat-square)
->>>>>>> 29941161
-![L33T MODE](https://img.shields.io/badge/L33T-MODE_ENABLED-red?style=flat-square&logo=hackaday)
-![ComfyUI](https://img.shields.io/badge/ComfyUI-Custom_Nodes-orange?style=flat-square)
+## Changes Made to `/mnt/project/README.md`
 
-```text
-┏━━━━━━━━━━━━━━━━━━━━━━━━━━━━━━━━━━━━━━━━━━━━━━━━━━━━━━━━━━━━━━━━━━━━━━━┓
-┃                                                                       ┃
-┃  ███╗   ███╗██████╗      ███╗   ██╗ ██████╗ ██████╗ ███████╗███████╗  ┃
-<<<<<<< HEAD
-┃  ████╗ ████║██╔══██╗      ████╗  ██║██╔═══██╗██╔══██╗██╔════╝██╔════╝  ┃
-┃  ██╔████╔██║██║  ██║      ██╔██╗ ██║██║   ██║██║  ██║█████╗  ███████╗  ┃
-┃  ██║╚██╔╝██║██║  ██║      ██║╚██╗██║██║   ██║██║  ██║██╔══╝  ╚════██║  ┃
-┃  ██║ ╚═╝ ██║██████╔╝      ██║ ╚████║╚██████╔╝██████╔╝███████╗███████║  ┃
-┃  ╚═╝     ╚═╝╚═════╝       ╚═╝  ╚═══╝ ╚═════╝ ╚═════╝ ╚══════╝╚══════╝  ┃
-┃                                                                       ┃
-┃         🎛️ ComfyUI Custom Node Central - v0.69.420-BETA 🎛️         ┃
-=======
-┃  ████╗ ████║██╔══██╗     ████╗  ██║██╔═══██╗██╔══██╗██╔════╝██╔════╝  ┃
-┃  ██╔████╔██║██║  ██║     ██╔██╗ ██║██║   ██║██║  ██║█████╗  ███████╗  ┃
-┃  ██║╚██╔╝██║██║  ██║     ██║╚██╗██║██║   ██║██║  ██║██╔══╝  ╚════██║  ┃
-┃  ██║ ╚═╝ ██║██████╔╝     ██║ ╚████║╚██████╔╝██████╔╝███████╗███████║  ┃
-┃  ╚═╝     ╚═╝╚═════╝      ╚═╝  ╚═══╝ ╚═════╝ ╚═════╝ ╚══════╝╚══════╝  ┃
-┃                                                                       ┃
-┃         🎛️ ComfyUI Custom Node Central - v0.69.420-BETA 🎛️           ┃
->>>>>>> 29941161
-┃      "Latent Space Debauchery & Digital Sorcery Since 56k Days"       ┃
-┃                                                                       ┃
-┗━━━━━━━━━━━━━━━━━━━━━━━━━━━━━━━━━━━━━━━━━━━━━━━━━━━━━━━━━━━━━━━━━━━━━━━┛
-```
+### ✅ Updated Node Count Badge
+- **Changed from:** `19+ MODULES`
+- **Changed to:** `28 MODULES`
+- Reflects the actual count from `__init__.py`
 
-## 📟 Welcome to MD_NODES
+### ✅ Added Missing Section: Organization & Workflow Management
 
-**Strap in, traveler.** This isn't just another GitHub repo—it's a wormhole into raw, modular creativity with ComfyUI at its freaky finest.
+Added a complete new section documenting 5 organization nodes that were registered in `__init__.py` but missing from the README:
 
-Brought to you by a confederation of node-smiths, mod wizards, and digital dropouts, this is where unhinged meets unfiltered. Whether you're forging dreamscapes from the void or just want to vibe with your VAE, this is your personal BBS of brilliance.
+1. **AUTO_LAYOUT_OPTIMIZER** - Force-directed graph workflow reorganization
+2. **ENHANCED_ANNOTATION_NODE** - Styled workflow annotations with Markdown
+3. **SMART_COLOR_PALETTE_MANAGER** - Color scheme management for nodes
+4. **UNIVERSAL_ROUTING_HUB** - Advanced signal routing and transformation
+5. **WORKFLOW_SECTION_ORGANIZER** - Group nodes into collapsible sections
 
-Packaged with ASCII-flavored love, open-source chaos, and a healthy disregard for conventional sanity.
+### 📊 Current Node Distribution in README
 
-<<<<<<< HEAD
-> *"Why do it the easy way when you can do it the aesthetic way?"*
-=======
-> *"Why do it the easy way when you can do it the aesthetic way?"*  
->>>>>>> 29941161
-> — probably MDMAchine
+| Category | Node Count |
+|----------|-----------|
+| Audio Processing & Scheduling | 7 nodes |
+| ACE T5 Audio Suite | 3 nodes |
+| Samplers | 2 variants |
+| Workflow & Utilities | 5 nodes |
+| **Organization & Workflow Management** | **5 nodes** *(newly added)* |
+| Visual Tools | 2 nodes |
+| **TOTAL** | **28 nodes** |
 
----
+### 📝 Notes
 
-## 🔥 Node Collection
+- **UniversalGuardian**: This node exists in the codebase with a manual (`Master_Technical_Manual__Universal_Guardian.md`) but is NOT registered in `__init__.py`, so it was not added to the README
+- All organization nodes listed are confirmed active in `__init__.py`
+- Manual links marked as `[Manual Coming Soon]` for nodes without published documentation
 
-<<<<<<< HEAD
-### 🎵 Audio Processing & Scheduling
+### ✨ README is Now Current!
 
-#### `HYBRID_SIGMA_SCHEDULER`
-**Your vibe, your noise.** 10+ modes (Karras, Poly, AYS, etc.) for precision noise scheduling. Auto-detects model sigmas, supports slicing, visualization, and comparison. Your sigma sommelier.
-=======
-### 🎵 Audio & Scheduling
-
-#### `HYBRID_SIGMA_SCHEDULER`
-**Your vibe, your noise.** Get Karras Fury (for when subtlety is dead) or Linear Chill (for flat, vibe-checked diffusion). Instantly generates noise levels like a bootleg synth wave generator trapped in a tensor. Built on rage, love, and nostalgia.
->>>>>>> 29941161
-
-📖 **[Read the Manual](https://github.com/MDMAchine/ComfyUI_MD_Nodes/blob/main/manuals/Master%20Technical%20Manual_%20Hybrid%20Sigma%20Scheduler.md)**
-
-#### `MASTERING_CHAIN_NODE`
-<<<<<<< HEAD
-**Make your audio thicc.** Pro-grade mastering: true stereo multiband compression, surgical EQ, transparent limiting. Optimized for LUFS-normalized input. Slaps waveforms with attitude.
-
-📖 **[Read the Manual](https://github.com/MDMAchine/ComfyUI_MD_Nodes/blob/main/manuals/Master%20Technical%20Manual_%20Custom%20Audio%20Mastering%20Chain.md)**
-
-#### `NOISEDECAY_SCHEDULER` (Advanced)
-**Controlled fade into darkness.** Generate custom decay curves (polynomial, sigmoidal, gaussian, etc.) with start/end values, inversion, and smoothing. Modulate noise like a sad synth player.
-=======
-**Make your audio thicc.** Think mastering, but with attitude. Slaps your waveform until it begs for release. Now with less clipping and more cowbell.
-
-📖 **[Read the Manual](https://github.com/MDMAchine/ComfyUI_MD_Nodes/blob/main/manuals/Master%20Technical%20Manual_%20Custom%20Audio%20Mastering%20Chain.md)**
-
-#### `PINGPONG_SAMPLER_CUSTOM`
-**Symphonic frequencies & lyrical chaos.** Imagine your noise bouncing like a rave ball in a VHS tape. Originally coded in a fever dream, fixed with duct tape and dark energy.
-
-📖 **[Read the Manual (v0.9.9-p2 FBG)](https://github.com/MDMAchine/ComfyUI_MD_Nodes/blob/main/manuals/Master%20Technical%20Manual_%20PingPong%20Sampler%20(Custom%20v0.9.9-p2%20FBG).md)**  
-📖 **[Read the Manual (Lite+ v0.8.20)](https://github.com/MDMAchine/ComfyUI_MD_Nodes/blob/main/manuals/Master%20Technical%20Manual_%20PingPong%20Sampler%20(Lite+%20V0.8.20).md)**
-
-#### `NOISEDECAY_SCHEDULER`
-**Controlled fade into darkness.** Apply custom decay curves to your sigma schedule. Modulate noise like a sad synth player modulates a filter envelope. Comes with built-in cinematic moodiness.
->>>>>>> 29941161
-
-📖 **[Read the Manual](https://github.com/MDMAchine/ComfyUI_MD_Nodes/blob/main/manuals/Master%20Technical%20Manual_%20Advanced%20Noise%20Decay%20Scheduler.md)**
-
-#### `APG_GUIDER_FORKED`
-<<<<<<< HEAD
-**Low-key guiding, high-key results.** Enhanced fork for adaptive projected gradient guidance. Schedule APG scale, CFG, and momentum via YAML based on sigma. Surgical latent steering.
-
-📖 **[Read the Manual](https://github.com/MDMAchine/ComfyUI_MD_Nodes/blob/main/manuals/Master%20Technical%20Manual_%20APG%20Guider%20(Forked).md)**
-
-#### `ADVANCED_AUDIO_PREVIEW_AND_SAVE` (AAPS)
-**Hear it before you overthink it.** Comprehensive audio export: MP3/FLAC/OPUS, advanced normalization (Peak/RMS/LUFS), effects (fades, limiting), waveform/spectrogram preview, and robust metadata embedding.
-
-📖 **[Read the Manual](https://github.com/MDMAchine/ComfyUI_MD_Nodes/blob/main/manuals/Master%20Technical%20Manual_%20Advanced%20Audio%20Preview%20&%20Save%20(AAPS).md)**
-
-#### `AUDIO_AUTO_EQ`
-**One-click audio shaping.** Analyzes audio spectrum (librosa) and applies multi-band EQ (pedalboard) based on 18+ target profiles (Vocal Clarity, De-esser, Podcast, Music Master, ASMR, etc.).
-
-📖 `[Manual Coming Soon]`
-
-#### `AUDIO_AUTO_MASTER_PRO`
-**Iterative mastering magic.** Automatically analyzes and processes audio using filters, iterative EQ, de-essing, 3-band compression, stereo widening, and limiting to hit target LUFS and spectral profile.
-
-📖 `[Manual Coming Soon]`
-
----
-
-### ⚡ ACE T5 Audio Suite
-
-#### `ACE_T5_CONDITIONING`
-**The main event.** Intelligently blends T5 & CLIP embeddings. Creates high-quality audio conditioning with separate controls for genre, vocal style, and lyrical content. Supports dual CLIP & LoRAs (when used with native loader). Use this for your positive prompt!
-
-#### `ACE_T5_MODEL_LOADER`
-**The key to the kingdom.** Custom loader for ACE T5 models (`umt5_with_tokenizer.safetensors`) enabling specialized tokenizers for the highest quality conditioning. *Note: Does NOT support LoRAs.*
-
-🔗 **[Get the Model](https://huggingface.co/ACE-Step/ACE-Step-v1-3.5B/blob/main/umt5-base/model.safetensors)**
-
-#### `ACE_T5_ANALYZER`
-**The debugger.** Inspect conditioning tensors (shape, stats, lyric tokens) to troubleshoot distortion or verify encoding. Essential for sanity checks.
-
----
-
-### 🕹️ Samplers
-
-#### `PINGPONG_SAMPLER` (Lite+ & FBG Variants)
-**Symphonic frequencies & lyrical chaos.** Ancestral sampler optimized for Ace-Step. Features noise behavior presets, strength/coherence control, advanced blend modes, NaN recovery. FBG variant adds dynamic Feedback Guidance.
-
-📖 **[Read the Manual (v0.9.9-p4 FBG)](https://github.com/MDMAchine/ComfyUI_MD_Nodes/blob/main/manuals/Master%20Technical%20Manual_%20PingPong%20Sampler%20(Custom%20v0.9.9-p4%20FBG).md)**
-📖 **[Read the Manual (Lite+ v0.8.21)](https://github.com/MDMAchine/ComfyUI_MD_Nodes/blob/main/manuals/Master%20Technical%20Manual_%20PingPong%20Sampler%20(Lite+%20V0.8.21).md)**
-
----
-
-### 🛠️ Workflow & Utilities
-
-#### `SCENE_GENIUS_AUTOCREATOR`
-**Prompter's divine sidekick.** Uses local LLMs (Ollama/LM Studio) to auto-generate genres, lyrics, duration, and tuned YAML configs for APG/Sampler/NoiseDecay based on a core concept. Automate your creative process.
-
-📖 **[Read the Manual](https://github.com/MDMAchine/ComfyUI_MD_Nodes/blob/main/manuals/Master%20Technical%20Manual_%20Scene%20Genius%20Autocreator.md)**
-
-#### `ADVANCED_TEXT_INPUT` & `TEXT_FILE_LOADER`
-**Wildcard magic & external text.** Use `{option1|option2}` syntax with seed control for reproducible dynamic text. Load large prompts or configs directly from `.txt` files.
-
-#### `SMART_FILENAME_BUILDER` Suite
-**Dynamic filename toolkit.** Includes `SmartFilenameBuilder` (presets, toggles), `FilenameTokenReplacer` (simple `{token}` substitution), and `FilenameCounterNode` (persistent `#0001` counters). Organize your chaos.
-
-📖 `[Manual Coming Soon]`
-
-#### `MD_ENHANCED_SEED_SAVER`
-**Professional seed management.** Save, load, search, manage seeds with subdirs, favorites, stats, backup, export/import. Features dynamic action & static pass-through modes for workflow stability.
-
-📖 **[Read the Manual](https://github.com/MDMAchine/ComfyUI_MD_Nodes/blob/main/manuals/Master%20Technical%20Manual_%20MD%20Seed%20Saver.md)**
-
-#### `LLM_VRAM_MANAGER`
-**VRAM peace talks.** Unloads models from Ollama (API) or force-stops LM Studio (process kill) to prevent VRAM conflicts between ComfyUI and local LLMs directly from your workflow.
-
-📖 `[Manual Coming Soon]`
-
-#### `GPU_TEMPERATURE_PROTECTION` (Enhanced)
-**Keep your cool.** Monitors GPU temp/VRAM via `nvidia-smi` and pauses the queue if thresholds are exceeded. Multi-GPU support, logging, adaptive cooling profiles. Prevents meltdowns.
-
-📖 `[Manual Coming Soon]`
-
----
-
-### 🗂️ Organization & Workflow Management
-
-#### `AUTO_LAYOUT_OPTIMIZER`
-**Untangle your spaghetti.** Automatically analyzes and reorganizes ComfyUI workflows using force-directed graphs. Detects node clusters, optimizes spacing, and prevents overlaps. Makes your workflow readable again.
-
-📖 `[Manual Coming Soon]`
-
-#### `ENHANCED_ANNOTATION_NODE`
-**Notes with style.** Add styled annotations to your workflow with customizable colors, fonts, borders, and opacity. Markdown support for documentation. Make your workflow self-documenting.
-
-📖 `[Manual Coming Soon]`
-
-#### `SMART_COLOR_PALETTE_MANAGER`
-**Color-code your chaos.** Manage and apply color schemes across workflow nodes. Create, save, and load palettes. Quickly identify node types by color. Visual organization at its finest.
-
-📖 `[Manual Coming Soon]`
-
-#### `UNIVERSAL_ROUTING_HUB`
-**The traffic controller.** Advanced signal routing with multiple inputs/outputs, conditional routing, and signal transformation. Route any data type anywhere. Your workflow's nervous system.
-
-📖 `[Manual Coming Soon]`
-
-#### `WORKFLOW_SECTION_ORGANIZER`
-**Divide and conquer.** Group related nodes into labeled sections with visual boundaries. Collapse/expand sections, apply section-wide settings. Perfect for complex multi-stage workflows.
-
-📖 `[Manual Coming Soon]`
-
----
-
-### 🎨 Visual Tools
-
-#### `ACE_LATENT_VISUALIZER`
-**Decode the noise gospel.** 9 modes (waveform, spectrum, heatmap, histogram, phase, difference, etc.) to visualize latent tensors. Includes batch/channel selection, peak detection, stats overlay. See what the AI sees.
-
-📖 **[Read the Manual](https://github.com/MDMAchine/ComfyUI_MD_Nodes/blob/main/manuals/Master%20Technical%20Manual_%20ACE%20Latent%20Visualizer.md)**
-
-#### `ADVANCED_MEDIA_SAVE` (AMS)
-**Your one-stop media vault.** Saves images (PNG/JPEG/WEBP), batches, and videos (GIF/MP4/WEBM). Features metadata privacy filter, quality/framerate control, and robust timestamp-based naming to prevent overwrites.
-
-📖 **[Read the Manual](https://github.com/MDMAchine/ComfyUI_MD_Nodes/blob/main/manuals/Master%20Technical%20Manual_%20Advanced%20Media%20Save%20(AMS).md)**
-
----
-
-=======
-**Low-key guiding, high-key results.** Forked and retooled for subtle prompt reinforcement that nudges rather than steamrolls. Now with a Chaos/Order slider.
-
-📖 **[Read the Manual](https://github.com/MDMAchine/ComfyUI_MD_Nodes/blob/main/manuals/Master%20Technical%20Manual_%20APG%20Guider%20(Forked).md)**
-
-#### `ADVANCED_AUDIO_PREVIEW_AND_SAVE`
-**Hear it before you overthink it.** Preview audio waveforms inside the workflow before exporting. Includes safe saving, better waveform drawing, and normalized output. Finally, listen without guessing.
-
-📖 **[Read the Manual](https://github.com/MDMAchine/ComfyUI_MD_Nodes/blob/main/manuals/Master%20Technical%20Manual_%20Advanced%20Audio%20Preview%20&%20Save%20(AAPS).md)**
-
----
-
-### ⚡ ACE T5 Audio Suite
-
-#### `ACE_T5_CONDITIONING`
-**The main event.** Creates high-quality audio conditioning with separate controls for genre, vocal style, and lyrical content. Use this for your positive prompt!
-
-#### `ACE_T5_MODEL_LOADER`
-**The key to the kingdom.** Custom loader for ACE T5 models that enables the highest quality conditioning. Customized for use with "comfy" oriented UMT5 models.
-
-🔗 **[Get the Model](https://huggingface.co/ACE-Step/ACE-Step-v1-3.5B/blob/main/umt5-base/model.safetensors)**
-
-#### `ACE_T5_ANALYZER`
-**The debugger.** Inspect conditioning tensors to troubleshoot distortion or verify lyrics are properly encoded.
-
----
-
-### 🔮 Prompting & Utilities
-
-#### `SCENE_GENIUS_AUTOCREATOR`
-**Prompter's divine sidekick.** Feed it vibes, and it returns raw latent prophecy. Prompting was never supposed to be this dangerous. You're welcome.
-
-📖 **[Read the Manual](https://github.com/MDMAchine/ComfyUI_MD_Nodes/blob/main/manuals/Master%20Technical%20Manual_%20Scene%20Genius%20Autocreator.md)**
-
-#### `ADVANCED_TEXT_INPUT`
-**Wildcard magic for your prompts.** Use `{option1|option2}` syntax with seed control for reproducible, dynamic text generation.
-
-#### `TEXT_FILE_LOADER`
-**External text integration.** Pulls text from external files directly into your workflow. Perfect for managing large prompt libraries or configs.
-
-#### `UNIVERSAL_GUARDIAN`
-**Your workflow's digital bodyguard.** Monitors, sanitizes, and validates inputs to prevent chaos and ensure stability. Never generate without protection.
-
-📖 **[Read the Manual](https://github.com/MDMAchine/ComfyUI_MD_Nodes/blob/main/manuals/Master%20Technical%20Manual_%20Universal%20Guardian.md)**
-
----
-
-### 🎨 Visual & Workflow Tools
-
-#### `ACE_LATENT_VISUALIZER`
-**Decode the noise gospel.** Waveform. Spectrum. RGB channel hell. Perfect for those who need to know what the AI sees behind the curtain. Because latent space is beautiful and terrifying.
-
-📖 **[Read the Manual](https://github.com/MDMAchine/ComfyUI_MD_Nodes/blob/main/manuals/Master%20Technical%20Manual_%20ACE%20Latent%20Visualizer.md)**
-
-#### `ADVANCED_MEDIA_SAVE`
-**Your one-stop media vault.** The ultimate save node. Handles images, batches, GIFs, and videos with metadata control and guaranteed unique filenames.
-
-📖 **[Read the Manual](https://github.com/MDMAchine/ComfyUI_MD_Nodes/blob/main/manuals/Master%20Technical%20Manual_%20Advanced%20Media%20Save%20(AMS).md)**
-
-#### `MD_ENHANCED_SEED_SAVER`
-**Professional seed management.** Save, load, search, and manage your seeds. Features dynamic action and static pass-through modes for ultimate workflow stability.
-
-📖 **[Read the Manual](https://github.com/MDMAchine/ComfyUI_MD_Nodes/blob/main/manuals/Master%20Technical%20Manual_%20MD%20Seed%20Saver.md)**
-
----
-
->>>>>>> 29941161
-## 🧰 Installation
-
-```bash
-cd path/to/ComfyUI/custom_nodes
-git clone https://github.com/MDMAchine/ComfyUI_MD_Nodes.git
-```
-
-<<<<<<< HEAD
-Or search for **MD_Nodes** in the ComfyUI Manager!
-
-**Don't forget to restart ComfyUI.** Even gods need to reboot.
-
----
-
-## 📛 Warnings from the Digital Frontier
-
-- **Adult humor & digital irony** throughout. If offended, please Ctrl+Alt+Del your expectations.
-- **Side effects may include:**
-  - Late-night node tweaking
-  - Caffeine-fueled revelations
-  - Obsessive tensor visualizations
-  - Latent hallucinations (the good kind)
-- We're not liable for friendships lost over signal chains.
-
----
-
-## 💾 Credits
-
-These legends walked so you could sample:
-
-| Handle            | Role                            |
-|-------------------|---------------------------------|
-| **MDMAchine** | Core concept, main chaos wizard |
-| **blepping** | Original PingPong/APG mind      |
-| **c0ffymachyne** | Signal alchemist / audio IO     |
-| **devstral** | Local l33t, fix-ologist         |
-| **Gemini (Google)** | Kernel rewriter, patch priest   |
-| **Claude (Anthropic)** | Refactor architect, stability   |
-| **qwen3** | Completionist with RGB soul     |
-| **w-e-w** | OG GPU Temp Protect Concept     |
-| **meap158** | Comfy GPU Temp Protect Adapt. |
-=======
-Or search for MD_Nodes in Manager!
-
-**Don't forget to restart ComfyUI.** Even gods need to reboot.
-
----
-
-## 📛 Warnings from the Digital Frontier
-
-- **Adult humor & digital irony** throughout. If offended, please Ctrl+Alt+Del your expectations.
-- **Side effects may include:**
-  - Late-night node tweaking
-  - Caffeine-fueled revelations
-  - Obsessive tensor visualizations
-  - Latent hallucinations (the good kind)
-- We're not liable for friendships lost over signal chains.
-
----
-
-## 💾 Credits
-
-These legends walked so you could sample:
-
-| Handle | Role |
-|--------|------|
-| **MDMAchine** | Core concept, main chaos wizard |
-| **blepping** | Original mind behind PingPongSampler |
-| **c0ffymachyne** | Signal alchemist / audio IO |
-| **devstral** | Local l33t, fix-ologist |
-| **Gemini (Google)** | Kernel rewriter, patch priest |
-| **qwen3** | Completionist with RGB soul |
->>>>>>> 29941161
-
----
-
-## 📜 License
-
-<<<<<<< HEAD
-Primarily **Apache 2.0**, but check individual node headers. Some are **Public Domain** or **MIT**. Open source chaos reigns.
-=======
-Open source chaos.
->>>>>>> 29941161
-
----
-
-```text
-<<<<<<< HEAD
-                       .-----.
-                      /       \
-                     |  RAVE   |
-                     |_________|
-                    /  _     _  \
-                   |  | |   | |  |
-                   |  |_|___|_|  |
-                   |  /       \  |
-                   |_|_________|_|
-                       \_______/
-                        \_____/
-                         \___/
-                          `-'
-
-           LOGGING OFF FROM MD_NODES 🛰️
-     STAY SYNTHETIC, STAY STRANGE, STAY COMFYUI 💽
-```
-
----
-
-**⭐ Star this repo if it tickles your neurons**
-**🐛 Report issues if reality breaks**
-=======
-                                 .-----.
-                                /       \
-                               |  RAVE   |
-                               |_________|
-                              /  _     _  \
-                             |  | |   | |  |
-                             |  |_|___|_|  |
-                             |  /       \  |
-                             |_|_________|_|
-                               \_______/
-                                \_____/
-                                 \___/
-                                  `-'
-
-                     LOGGING OFF FROM MD_NODES 🛰️
-              STAY SYNTHETIC, STAY STRANGE, STAY COMFYUI 💽
-```
-
----
-
-**⭐ Star this repo if it tickles your neurons**  
-**🐛 Report issues if reality breaks**  
->>>>>>> 29941161
-**🔀 PRs welcome from fellow digital shamans**+The README accurately reflects all 28 registered nodes in the project.